# Changelog
## v1.1.0
_Work in progress._

<<<<<<< HEAD
### Features
- Add the possibility to rename jobs. Since jobs are primarily identified by
  their name, deploying a job with a different name creates a new job instead
  of renaming the existing one. This new feature makes it possible to rename a
  job, for example to archive it.
- Add a `/jobs/id/:id/rename` API route.
- Add a `rename-job` evcli command.

# v1.0.7
=======
## v1.0.7
>>>>>>> 44400ce1
### Misc
- Truncate the output of all step executions on the web interface. The current
  limit is hardcoded to 1MB. Very large outputs cause performance issues both
  on the server and in the web browser.
- Add buffering to runner output capture to avoid overloading the database for
  jobs producing massive amounts of data. See the associated commit for more
  information.

## v1.0.6
### Bug fixes
- Fix validation for the subscription parameters of the `time` connector.

## v1.0.5
### Bug fixes
- Fix repository URI for evcli update checks.

## v1.0.4
### Bug fixes
- Fix subscription handling during the update of a job whose trigger is being
  removed.
- Fix event processing when the job has been modified and does not have a
  trigger anymore.

## v1.0.3
### Bug fixes
- Fix the leak of the client stream socket in the Docker runner.

## v1.0.2
### Bug fixes
- Fix terminal rendering so that text using black foreground remains visible.

## v1.0.1
Thanks to Adyxax for his help!

### Bug fixes
- Fix missing argument in error message in evcli.
- Recreate the subscription if the identity has changed during a job update.
- Ensure terminal restoration on login error in evcli.
- Fix ssh runner termination when the connection was never established.
- Fix support for ssh jobs with multiple users on the same host.

## v1.0.0
### Features
- Add pagination support for the `list-projects` evcli command.
- Add a `--wait` option to the `execute-job` evcli command which monitors
  execution, print status changes and wait for execution to finish before
  exiting.
- Add a `--fail` option to the `execute-job` evcli command to exit with status
  1 if job execution fails.
- Render [ANSI escape
  sequences](https://en.wikipedia.org/wiki/ANSI_escape_code) in execution
  output data on the web interface.
- `github/oauth2` identities can now be used as identity for the `docker`
  runner.
- Add support for deletion of old job executions based on the `job_retention`
  setting and the `retention` job field.
- Add support for deletion of old sessions based on the `session_retention`
  setting.
- Inject job parameters as files in `$EVENTLINE_DIR/parameters`.
- Add a notification setting to allow a specific list of email address
  domains.
- Add the `job-execution-watcher` worker to detect and stop jobs which have
  timed out, i.e. executions which have not been refreshed for some time. Job
  executions are now refreshed regularly (the interval is controlled by the
  `job_execution_refresh_interval` setting). The timeout duration is
  controlled by the `job_execution_timeout` setting.
- Add a `--validate-cfg` command line flag to exit after configuration
  validation but before starting the service.
- Add an `allowed_runners` setting to provide a list of the runners allowed in
  submitted jobs.
- Add a `generic/gpg_key` identity to store GPG keys.
- Add a new `ssh` runner to execute remote jobs.
- Add support for mount points to the `docker` runner.

### Bug fixes
- Fix job pagination in evcli.
- Fix the Docker image so that evcli can be executed inside.
- Always provide `EVENTLINE_DIR` as an absolute path.
- Fix incorrect validation of the `tls` field in http server configuration.
- Fix immediate session deletion issue when session retention is not
  configured or equal to zero.
- Fix incorrect validation of the influxdb client configuration.
- Fix initialization so that the program exits when HTTP server initialization
  fails.
- Fix configuration validation so that it fails when there is no encryption
  key.
- Fix file permissions when executing in a container as a non-root user.
- Add missing dependencies to the Systemd unit file.
- Fix filter serialization.
- Update the last use time of all identities injected in the job during
  execution.
- Fix decoding of validation errors with no data in evcli.
- Interrupt execution on job abortion.

### Misc
- Use the default monospace font of the web browser instead of serving a half
  megabyte file.
- Disable color for logging if the error output stream is not a character
  device.
- Improve validation of the configuration file.
- Add index to prevent potential performance issue during project deletion.
- Rename settings:
  - `max_parallel_jobs` to `max_parallel_job_executions`.
  - `job_retention` to `job_execution_retention`.
- Do not create events for periodic timer ticks which occurred when the server
  was down.
- The job id is now mandatory in event objects.
- Store the file containing the last build id check date in `$HOME/.evcli` for
  consistency.
- Set `HOME` for the local runner.

## v0.9.1
### Bug fixes
- Remove initial blank line(s) in notification emails.
- Remove invalid expiration date for `github/oauth2` identities.
- Fix the abort and restart buttons on job execution pages.

### Misc
- Use a stable tag in the docker-compose setup.

## v0.9.0
First public release.<|MERGE_RESOLUTION|>--- conflicted
+++ resolved
@@ -2,7 +2,6 @@
 ## v1.1.0
 _Work in progress._
 
-<<<<<<< HEAD
 ### Features
 - Add the possibility to rename jobs. Since jobs are primarily identified by
   their name, deploying a job with a different name creates a new job instead
@@ -11,10 +10,7 @@
 - Add a `/jobs/id/:id/rename` API route.
 - Add a `rename-job` evcli command.
 
-# v1.0.7
-=======
 ## v1.0.7
->>>>>>> 44400ce1
 ### Misc
 - Truncate the output of all step executions on the web interface. The current
   limit is hardcoded to 1MB. Very large outputs cause performance issues both
