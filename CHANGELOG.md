--- conflicted
+++ resolved
@@ -2,7 +2,6 @@
 ## v1.1.0
 _Work in progress._
 
-<<<<<<< HEAD
 ### Features
 - Add the possibility to rename jobs. Since jobs are primarily identified by
   their name, deploying a job with a different name creates a new job instead
@@ -10,14 +9,13 @@
   job, for example to archive it.
 - Add a `/jobs/id/:id/rename` API route.
 - Add a `rename-job` evcli command.
-=======
+
 # v1.0.4
 ### Bug fixes
 - Fix subscription handling during the update of a job whose trigger is being
   removed.
 - Fix event processing when the job has been modified and does not have a
   trigger anymore.
->>>>>>> e1715f24
 
 # v1.0.3
 ### Bug fixes
