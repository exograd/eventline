# Changelog
## v1.0.0
_Work in progress._

<<<<<<< HEAD
### Features
- Add pagination support for the `list-projects` evcli command.
- Add a `--wait` option to the `execute-job` evcli command which monitors
  execution, print status changes and wait for execution to finish before
  exiting.
- Add a `--fail` option to the `execute-job` evcli command to exit with status
  1 if job execution fails.
- Render [ANSI escape
  sequences](https://en.wikipedia.org/wiki/ANSI_escape_code) in execution
  output data on the web interface.
- `github/oauth2` identities can now be used as identity for the `docker`
  runner.
- Add support for deletion of old job executions based on the `job_retention`
  setting and the `retention` job field.
- Add support for deletion of old sessions based on the `session_retention`
  setting.

### Bug fixes
- Remove initial blank line(s) in notification emails.
- Remove invalid expiration date for `github/oauth2` identities.
- Fix job pagination in evcli.
- Fix the abort and restart buttons on job execution pages.

### Misc
- Use the default monospace font of the web browser instead of serving a half
  megabyte file.
- Disable color for logging if the error output stream is not a character
  device.
- Improve validation of the configuration file.
=======
## v0.9.1
### Bug fixes
- Remove initial blank line(s) in notification emails.
- Remove invalid expiration date for `github/oauth2` identities.
- Fix the abort and restart buttons on job execution pages.

### Misc
- Use a stable tag in the docker-compose setup.
>>>>>>> ca949325

## v0.9.0
First public release.<|MERGE_RESOLUTION|>--- conflicted
+++ resolved
@@ -2,7 +2,6 @@
 ## v1.0.0
 _Work in progress._
 
-<<<<<<< HEAD
 ### Features
 - Add pagination support for the `list-projects` evcli command.
 - Add a `--wait` option to the `execute-job` evcli command which monitors
@@ -21,10 +20,7 @@
   setting.
 
 ### Bug fixes
-- Remove initial blank line(s) in notification emails.
-- Remove invalid expiration date for `github/oauth2` identities.
 - Fix job pagination in evcli.
-- Fix the abort and restart buttons on job execution pages.
 
 ### Misc
 - Use the default monospace font of the web browser instead of serving a half
@@ -32,7 +28,7 @@
 - Disable color for logging if the error output stream is not a character
   device.
 - Improve validation of the configuration file.
-=======
+
 ## v0.9.1
 ### Bug fixes
 - Remove initial blank line(s) in notification emails.
@@ -41,7 +37,6 @@
 
 ### Misc
 - Use a stable tag in the docker-compose setup.
->>>>>>> ca949325
 
 ## v0.9.0
 First public release.