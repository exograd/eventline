--- conflicted
+++ resolved
@@ -2,7 +2,6 @@
 ## v1.1.0
 _Work in progress._
 
-<<<<<<< HEAD
 ### Features
 - Add the possibility to rename jobs. Since jobs are primarily identified by
   their name, deploying a job with a different name creates a new job instead
@@ -10,11 +9,10 @@
   job, for example to archive it.
 - Add a `/jobs/id/:id/rename` API route.
 - Add a `rename-job` evcli command.
-=======
+
 # v1.0.5
 ### Bug fixes
 - Fix repository URI for evcli update checks.
->>>>>>> 3c076e23
 
 # v1.0.4
 ### Bug fixes
